--- conflicted
+++ resolved
@@ -1,4 +1,3 @@
-<<<<<<< HEAD
 /**
  * BSD 3-Clause License
  *
@@ -30,9 +29,6 @@
  * OR TORT (INCLUDING NEGLIGENCE OR OTHERWISE) ARISING IN ANY WAY OUT OF THE USE
  * OF THIS SOFTWARE, EVEN IF ADVISED OF THE POSSIBILITY OF SUCH DAMAGE.
  */
-=======
-/// <reference types="vitest" />
->>>>>>> e20bebe9
 
 import {
   URL,
